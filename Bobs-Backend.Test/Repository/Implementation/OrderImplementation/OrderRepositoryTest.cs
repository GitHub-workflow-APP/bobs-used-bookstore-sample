﻿using BOBS_Backend.Models.Order;
using BOBS_Backend.Repository.Implementations.OrderImplementations;
using BOBS_Backend.Repository.OrdersInterface;
using BOBS_Backend.Repository.SearchImplementations;
using Moq;
using System;
using System.Collections.Generic;
using System.Linq;
using System.Linq.Expressions;
using System.Text;
using System.Threading.Tasks;
using Xunit;

namespace Bobs_Backend.Test.Repository.Implementation.OrderImplementation
{
    public class OrderRepositoryTest
    {

        private OrderRepository _orderRepo;
        private readonly string[] OrderIncludes = { "Customer", "Address", "OrderStatus" };

        [Fact]
        public async Task FindOrderById()
        {
            var orderDbCallsMock = new Mock<IOrderDatabaseCalls>();
            var expFuncMock = new Mock<IExpressionFunction>();
            var searchRepoMock = new Mock<ISearchRepository>();

            _orderRepo = new OrderRepository(searchRepoMock.Object, orderDbCallsMock.Object, expFuncMock.Object);

            var testOrder = new Order();
            testOrder.Order_Id = 23;

            var testOrder1 = new Order();
            testOrder1.Order_Id = 24;

            List<Order> data = new List<Order>();
            data.Add(testOrder);
            data.Add(testOrder1);

            List<Order> filterData = new List<Order>();
            filterData.Add(testOrder);

            var parameterExpression = Expression.Parameter(typeof(Order), "Order");
            string filterValue = "Order_Id";
            string searchString = "" + 23;
            string inBetween = "";
            string operand = "==";
            string negate = "false";
            string tableName = "Order";
            IQueryable<Order> orderQuery = data.AsQueryable();
            var property = Expression.Property(parameterExpression, "Order_Id");
            var constant = Expression.Constant((long)23);
            var expression = Expression.Equal(property, constant);

            Expression<Func<Order, bool>> lambda = Expression.Lambda<Func<Order, bool>>(expression, parameterExpression);

            expFuncMock.Setup(exp => exp.ReturnLambdaExpression<Order>(tableName, filterValue, searchString, inBetween, operand, negate)).Returns(lambda);

            orderDbCallsMock.Setup(db => db.GetBaseQuery("BOBS_Backend.Models.Order.Order")).Returns(orderQuery);
            orderDbCallsMock.Setup(db => db.ReturnBaseQuery<Order>(orderQuery, OrderIncludes)).Returns(orderQuery);
            orderDbCallsMock.Setup(db => db.ReturnFilterQuery(orderQuery, lambda)).Returns(filterData.AsQueryable());

            var orderResult = await _orderRepo.FindOrderById((long)23);

            Assert.NotNull(orderResult);

            Assert.Equal("23", orderResult.Order_Id + "");


        }


        [Fact]
        public async Task GetAllOrders()
        {
            var orderDbCallsMock = new Mock<IOrderDatabaseCalls>();
            var expFuncMock = new Mock<IExpressionFunction>();
            var searchRepoMock = new Mock<ISearchRepository>();

            _orderRepo = new OrderRepository(searchRepoMock.Object, orderDbCallsMock.Object, expFuncMock.Object);

            var testOrder = new Order();
            testOrder.Order_Id = 23;
            testOrder.OrderStatus = new OrderStatus
            {
                OrderStatus_Id = 1,
                Status = "Just Placed",
                position = 1
            };

            var testOrder1 = new Order();
            testOrder1.Order_Id = 24;
            testOrder1.OrderStatus = new OrderStatus
            {
                OrderStatus_Id = 2,
                Status = "Pending",
                position = 2
            };

            List<Order> data = new List<Order>();
            data.Add(testOrder1);
            data.Add(testOrder);


            var totalPages = 1;
            var pages = new int[1] { 1 };

            var orderQuery = data.AsQueryable();

            orderDbCallsMock.Setup(db => db.GetBaseQuery("BOBS_Backend.Models.Order.Order")).Returns(orderQuery);
            orderDbCallsMock.Setup(db => db.ReturnBaseQuery<Order>(orderQuery, OrderIncludes)).Returns(orderQuery);


            searchRepoMock.Setup(r => r.GetTotalPages(2, 20)).Returns(totalPages);
            searchRepoMock.Setup(r => r.GetModifiedPagesArr(1, 1)).Returns(pages);


            var orderResult = await _orderRepo.GetAllOrders(1);

<<<<<<< HEAD
        [Fact]
        public async Task FindOrderById()
        {
            _searchMockRepo = new Mock<ISearchRepository>();

            MockDatabaseRepo connect = new MockDatabaseRepo();
            var context = connect.CreateInMemoryContext();

            _orderRepo = new OrderRepository(context, _searchMockRepo.Object);

            var testOrder = new Order();
            testOrder.Order_Id = 23;
            
            context.Order.Add(testOrder);

            await context.SaveChangesAsync();

            var orderResult = await _orderRepo.FindOrderById((long)23);

            Assert.NotNull(orderResult);

            Assert.Equal("23", orderResult.Order_Id + "");

            await context.DisposeAsync();
        }
=======
            Assert.NotNull(orderResult);

            Assert.Equal("2", orderResult.Orders.Count() + "");
            Assert.Equal("1", orderResult.Orders[0].OrderStatus.position + "");
            Assert.Equal("False", orderResult.HasNextPages + "");


        }


        [Fact]
        public async Task FilterList_WhenLambdaNotNull()
        {
            var orderDbCallsMock = new Mock<IOrderDatabaseCalls>();
            var expFuncMock = new Mock<IExpressionFunction>();
            var searchRepoMock = new Mock<ISearchRepository>();

            _orderRepo = new OrderRepository(searchRepoMock.Object, orderDbCallsMock.Object, expFuncMock.Object);

            var testOrder = new Order();
            testOrder.Order_Id = 23;
            testOrder.OrderStatus = new OrderStatus
            {
                OrderStatus_Id = 1,
                Status = "Just Placed",
                position = 1
            };

            var testOrder1 = new Order();
            testOrder1.Order_Id = 24;
            testOrder1.OrderStatus = new OrderStatus
            {
                OrderStatus_Id = 2,
                Status = "Pending",
                position = 2
            };
>>>>>>> 61faace6

            List<Order> data = new List<Order>();
            data.Add(testOrder1);
            data.Add(testOrder);

<<<<<<< HEAD
        [Fact]
        public async Task GetAllOrders()
        {
            _searchMockRepo = new Mock<ISearchRepository>();

            MockDatabaseRepo connect = new MockDatabaseRepo();
            var context = connect.CreateInMemoryContext();

            _orderRepo = new OrderRepository(context, _searchMockRepo.Object);

            var testOrder = new Order();
            testOrder.Order_Id = 23;

            var testOrder1 = new Order();
            testOrder1.Order_Id = 24;

            context.Order.Add(testOrder);

            context.Order.Add(testOrder1);

            var orderQuery = (IQueryable<Order>)context.Order;

            var totalPages = 1;
            var pages = new int[1] { 1 };

            _searchMockRepo.Setup(r => r.GetBaseQuery("BOBS_Backend.Models.Order.Order")).Returns(orderQuery);
            _searchMockRepo.Setup(r => r.GetTotalPages(2, 15)).Returns(totalPages);
            _searchMockRepo.Setup(r => r.GetModifiedPagesArr(1, 1)).Returns(pages);

            await context.SaveChangesAsync();

            var orderResult = await _orderRepo.GetAllOrders(1);

            Assert.NotNull(orderResult);

            Assert.Equal("2",orderResult.Orders.Count()+"");
            Assert.Equal("False", orderResult.HasNextPages + "");

            await context.DisposeAsync();
=======
            List<Order> filterData = new List<Order>();
            filterData.Add(testOrder1);

            var orderQuery = data.AsQueryable();
            var filterOrderQuery = filterData.AsQueryable();

            var totalPages = 1;
            var pages = new int[1] { 1 };
            var filterValue = " Order_Id";
            var searchString = "24";

            var parameterExpression = Expression.Parameter(typeof(Order), "Order");


            var property = Expression.Property(parameterExpression, "Order_Id");
            var constant = Expression.Constant((long)24);

            var expResult = Expression.Equal(property, constant);

            var lambda = Expression.Lambda < Func<Order, bool>>(expResult, parameterExpression);

            orderDbCallsMock.Setup(r => r.GetBaseQuery("BOBS_Backend.Models.Order.Order")).Returns(orderQuery);
            orderDbCallsMock.Setup(db => db.ReturnBaseQuery<Order>(orderQuery, OrderIncludes)).Returns(orderQuery);
            orderDbCallsMock.Setup(db => db.ReturnFilterQuery<Order>(orderQuery, lambda)).Returns(filterOrderQuery);

            expFuncMock.Setup(exp => exp.ReturnParameterExpression(typeof(Order), "Order")).Returns(parameterExpression);
            expFuncMock.Setup(exp => exp.ReturnLambdaExpression<Order>(expResult, parameterExpression)).Returns(lambda);

            searchRepoMock.Setup(r => r.GetTotalPages(1, 20)).Returns(totalPages);
            searchRepoMock.Setup(r => r.GetModifiedPagesArr(1, 1)).Returns(pages);
            searchRepoMock.Setup(r => r.ReturnExpression(parameterExpression, filterValue, searchString)).Returns(expResult);


            var filteredOrder = await _orderRepo.FilterList(filterValue, searchString, 1);

            Assert.NotNull(filteredOrder);

            Assert.Equal("1", filteredOrder.Orders.Count() + "");
            Assert.Equal(filterValue, filteredOrder.FilterValue);
            Assert.Equal(searchString, filteredOrder.SearchString);
>>>>>>> 61faace6
        }

        [Fact]
        public async Task FilterList_WhenLambdaIsNull()
        {
            var orderDbCallsMock = new Mock<IOrderDatabaseCalls>();
            var expFuncMock = new Mock<IExpressionFunction>();
            var searchRepoMock = new Mock<ISearchRepository>();

            _orderRepo = new OrderRepository(searchRepoMock.Object, orderDbCallsMock.Object, expFuncMock.Object);

            var testOrder = new Order();
            testOrder.Order_Id = 23;
            testOrder.OrderStatus = new OrderStatus
            {
                OrderStatus_Id = 1,
                Status = "Just Placed",
                position = 1
            };

            var testOrder1 = new Order();
            testOrder1.Order_Id = 24;
            testOrder1.OrderStatus = new OrderStatus
            {
                OrderStatus_Id = 2,
                Status = "Pending",
                position = 2
            };

            List<Order> data = new List<Order>();
            data.Add(testOrder1);
            data.Add(testOrder);

            List<Order> filterData = new List<Order>();
            filterData.Add(testOrder1);

            var orderQuery = data.AsQueryable();
            var filterOrderQuery = filterData.AsQueryable();

            var filterValue = " Order_Id";
            var searchString = "24";

            var parameterExpression = Expression.Parameter(typeof(Order), "Order");


            var property = Expression.Property(parameterExpression, "Order_Id");
            var constant = Expression.Constant((long)24);

            var expResult = Expression.Equal(property, constant);

            Expression<Func<Order,bool>> lambda = null;

            expFuncMock.Setup(exp => exp.ReturnParameterExpression(typeof(Order), "Order")).Returns(parameterExpression);
            expFuncMock.Setup(exp => exp.ReturnLambdaExpression<Order>(expResult, parameterExpression)).Returns(lambda);

            searchRepoMock.Setup(r => r.ReturnExpression(parameterExpression, filterValue, searchString)).Returns(expResult);


            var filteredOrder = await _orderRepo.FilterList(filterValue, searchString, 1);

            Assert.NotNull(filteredOrder);

            Assert.Null(filteredOrder.Orders);
            Assert.Equal("", filteredOrder.FilterValue);
            Assert.Equal("", filteredOrder.SearchString);
        }
    }
}<|MERGE_RESOLUTION|>--- conflicted
+++ resolved
@@ -118,33 +118,6 @@
 
             var orderResult = await _orderRepo.GetAllOrders(1);
 
-<<<<<<< HEAD
-        [Fact]
-        public async Task FindOrderById()
-        {
-            _searchMockRepo = new Mock<ISearchRepository>();
-
-            MockDatabaseRepo connect = new MockDatabaseRepo();
-            var context = connect.CreateInMemoryContext();
-
-            _orderRepo = new OrderRepository(context, _searchMockRepo.Object);
-
-            var testOrder = new Order();
-            testOrder.Order_Id = 23;
-            
-            context.Order.Add(testOrder);
-
-            await context.SaveChangesAsync();
-
-            var orderResult = await _orderRepo.FindOrderById((long)23);
-
-            Assert.NotNull(orderResult);
-
-            Assert.Equal("23", orderResult.Order_Id + "");
-
-            await context.DisposeAsync();
-        }
-=======
             Assert.NotNull(orderResult);
 
             Assert.Equal("2", orderResult.Orders.Count() + "");
@@ -181,53 +154,11 @@
                 Status = "Pending",
                 position = 2
             };
->>>>>>> 61faace6
-
-            List<Order> data = new List<Order>();
-            data.Add(testOrder1);
-            data.Add(testOrder);
-
-<<<<<<< HEAD
-        [Fact]
-        public async Task GetAllOrders()
-        {
-            _searchMockRepo = new Mock<ISearchRepository>();
-
-            MockDatabaseRepo connect = new MockDatabaseRepo();
-            var context = connect.CreateInMemoryContext();
-
-            _orderRepo = new OrderRepository(context, _searchMockRepo.Object);
-
-            var testOrder = new Order();
-            testOrder.Order_Id = 23;
-
-            var testOrder1 = new Order();
-            testOrder1.Order_Id = 24;
-
-            context.Order.Add(testOrder);
-
-            context.Order.Add(testOrder1);
-
-            var orderQuery = (IQueryable<Order>)context.Order;
-
-            var totalPages = 1;
-            var pages = new int[1] { 1 };
-
-            _searchMockRepo.Setup(r => r.GetBaseQuery("BOBS_Backend.Models.Order.Order")).Returns(orderQuery);
-            _searchMockRepo.Setup(r => r.GetTotalPages(2, 15)).Returns(totalPages);
-            _searchMockRepo.Setup(r => r.GetModifiedPagesArr(1, 1)).Returns(pages);
-
-            await context.SaveChangesAsync();
-
-            var orderResult = await _orderRepo.GetAllOrders(1);
-
-            Assert.NotNull(orderResult);
-
-            Assert.Equal("2",orderResult.Orders.Count()+"");
-            Assert.Equal("False", orderResult.HasNextPages + "");
-
-            await context.DisposeAsync();
-=======
+
+            List<Order> data = new List<Order>();
+            data.Add(testOrder1);
+            data.Add(testOrder);
+
             List<Order> filterData = new List<Order>();
             filterData.Add(testOrder1);
 
@@ -268,7 +199,6 @@
             Assert.Equal("1", filteredOrder.Orders.Count() + "");
             Assert.Equal(filterValue, filteredOrder.FilterValue);
             Assert.Equal(searchString, filteredOrder.SearchString);
->>>>>>> 61faace6
         }
 
         [Fact]
