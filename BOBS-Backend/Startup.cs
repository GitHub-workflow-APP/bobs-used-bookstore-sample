using System;
using System.Collections.Generic;
using System.Linq;
using System.Threading.Tasks;
using Microsoft.AspNetCore.Builder;
using Microsoft.AspNetCore.Hosting;
using Microsoft.AspNetCore.HttpsPolicy;
using Microsoft.Extensions.Configuration;
using Microsoft.Extensions.DependencyInjection;
using Microsoft.Extensions.Hosting;
using Microsoft.EntityFrameworkCore;
using BOBS_Backend.Repository;
using BOBS_Backend.Repository.Implementations;
using Microsoft.AspNetCore.Authentication.Cookies;
using Microsoft.AspNetCore.Authentication.OpenIdConnect;
using Microsoft.AspNetCore.Http;
using BOBS_Backend.Repository.OrdersInterface;
using BOBS_Backend.Repository.Implementations.OrderImplementations;
using BOBS_Backend.Repository.WelcomePageInterface;
using BOBS_Backend.Repository.Implementations.WelcomePageImplementation;
using BOBS_Backend.Notifications.NotificationsInterface;
using BOBS_Backend.Notifications.Implementations;
using BOBS_Backend.Repository.Implementations.InventoryImplementation;
using Amazon.S3;
using Microsoft.Extensions.Logging;
using Amazon.Polly;
using BOBS_Backend.Models;
using BOBS_Backend.Repository.SearchImplementations;
using BOBS_Backend.Repository.Implementations.SearchImplementation;
<<<<<<< HEAD
using BOBS_Backend.Repository.InventoryInterface;
=======
using Autofac.Core;
using BOBS_Backend.Database;
>>>>>>> 539a62af

namespace BOBS_Backend
{
    public class Startup
    {
        public Startup(IConfiguration configuration )
        {
            Configuration = configuration;
        }

        public IConfiguration Configuration { get; }


        // This method gets called by the runtime. Use this method to add services to the container.
        public void ConfigureServices(IServiceCollection services)
        {
            services.AddDefaultAWSOptions(Configuration.GetAWSOptions());
            services.AddAWSService<IAmazonS3>();
            services.AddAWSService<IAmazonPolly>();
            services.AddAWSService<Amazon.Rekognition.IAmazonRekognition>();
            services.AddAWSService<Amazon.Translate.IAmazonTranslate>();
            services.AddAWSService<Amazon.CloudWatch.IAmazonCloudWatch>();

            services.AddControllersWithViews();
            services.AddDbContext<Database.DatabaseContext>(option => option.UseSqlServer(Configuration.GetConnectionString("DefaultConnection")));
<<<<<<< HEAD
            services.AddTransient<IExpressionFunction, ExpressionFunction>();
            services.AddTransient<IOrderDatabaseCalls, OrderDatabaseCalls>();
            services.AddTransient<IBookDatabaseCalls, BookDatabaseCalls>();
=======
            services.AddTransient<ISearchDatabaseCalls, SearchDatabaseCalls>();
            services.AddTransient<IExpressionFunction, ExpressionFunction>();
            services.AddTransient<IOrderDatabaseCalls, OrderDatabaseCalls>();
>>>>>>> 539a62af

            services.AddTransient<IInventory, Inventory>();
            services.AddTransient<IRekognitionNPollyRepository, RekognitionNPollyRepository>();

            services.AddTransient<ISearchRepository, SearchRepository>();
            services.AddTransient<IOrderRepository, OrderRepository>();
            services.AddTransient<IOrderDetailRepository, OrderDetailRepository>();
            services.AddTransient<IOrderStatusRepository, OrderStatusRepository>();
            

            services.AddTransient<INotifications, Notifications.Implementations.Notifications>();
            services.AddTransient<ICustomAdminPage, CustomAdmin>();
            services.AddAuthentication(options =>
            {
                // uses cookies on local machine for maintaining authentication
                options.DefaultAuthenticateScheme = CookieAuthenticationDefaults.AuthenticationScheme;
                options.DefaultSignInScheme = CookieAuthenticationDefaults.AuthenticationScheme;
                options.DefaultChallengeScheme = OpenIdConnectDefaults.AuthenticationScheme;
                
                
            })
       .AddCookie(options =>
       {
           options.Cookie.Name = "BobsAdminCookie";
           options.ExpireTimeSpan = TimeSpan.FromMinutes(30);
           

       })
       .AddOpenIdConnect(options =>
       {
           // sets the OpenId connect options for cognito hosted UI
           options.ResponseType = Configuration["Authentication:Cognito:ResponseType"];
           options.MetadataAddress = Configuration["Authentication:Cognito:MetadataAddress"];
           options.ClientId = Configuration["Authentication:Cognito:ClientId"];
           
           options.Authority = "https://bobsbackendbookstore.auth.us-east-1.amazoncognito.com";
           options.GetClaimsFromUserInfoEndpoint = true;
           options.TokenValidationParameters.ValidateIssuer = true;
           



       });
        }

        // This method gets called by the runtime. Use this method to configure the HTTP request pipeline.
        public void Configure(IApplicationBuilder app, IWebHostEnvironment env)
        {

            if (env.IsDevelopment())
            {
                app.UseDeveloperExceptionPage();
            }
            else
            {
                app.UseExceptionHandler("/error");
                // The default HSTS value is 30 days. You may want to change this for production scenarios, see https://aka.ms/aspnetcore-hsts.
                app.UseHsts();
            }
            app.UseStatusCodePagesWithReExecute("/Error/Index/{0}");

            app.UseHttpsRedirection();
            app.UseStaticFiles();

            app.UseRouting();
            app.UseAuthentication();
            app.UseAuthorization();

            app.UseEndpoints(endpoints =>
            {
                endpoints.MapControllerRoute(
                    name: "default",
                    pattern: "{controller=Home}/{action=Index}/{id?}");
            });
        }
    }
}<|MERGE_RESOLUTION|>--- conflicted
+++ resolved
@@ -27,12 +27,8 @@
 using BOBS_Backend.Models;
 using BOBS_Backend.Repository.SearchImplementations;
 using BOBS_Backend.Repository.Implementations.SearchImplementation;
-<<<<<<< HEAD
-using BOBS_Backend.Repository.InventoryInterface;
-=======
 using Autofac.Core;
 using BOBS_Backend.Database;
->>>>>>> 539a62af
 
 namespace BOBS_Backend
 {
@@ -58,15 +54,9 @@
 
             services.AddControllersWithViews();
             services.AddDbContext<Database.DatabaseContext>(option => option.UseSqlServer(Configuration.GetConnectionString("DefaultConnection")));
-<<<<<<< HEAD
-            services.AddTransient<IExpressionFunction, ExpressionFunction>();
-            services.AddTransient<IOrderDatabaseCalls, OrderDatabaseCalls>();
-            services.AddTransient<IBookDatabaseCalls, BookDatabaseCalls>();
-=======
             services.AddTransient<ISearchDatabaseCalls, SearchDatabaseCalls>();
             services.AddTransient<IExpressionFunction, ExpressionFunction>();
             services.AddTransient<IOrderDatabaseCalls, OrderDatabaseCalls>();
->>>>>>> 539a62af
 
             services.AddTransient<IInventory, Inventory>();
             services.AddTransient<IRekognitionNPollyRepository, RekognitionNPollyRepository>();
