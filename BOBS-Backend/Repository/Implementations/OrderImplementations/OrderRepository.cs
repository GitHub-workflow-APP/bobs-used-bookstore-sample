﻿using BOBS_Backend.Database;
using BOBS_Backend.Models.Order;
using System;
using System.Collections.Generic;
using System.Linq.Expressions;
using System.Linq;
using System.Threading.Tasks;
using Microsoft.EntityFrameworkCore;
using BOBS_Backend.Repository.OrdersInterface;
using BOBS_Backend.ViewModel.ManageOrders;
using System.Reflection.PortableExecutable;
using Microsoft.AspNetCore.Mvc.RazorPages;
using System.Threading;
using Amazon.Rekognition.Model;
using System.Reflection;
using Microsoft.CodeAnalysis.CSharp.Syntax;
using System.Linq.Dynamic.Core;
using Microsoft.EntityFrameworkCore;
using System.Data.Entity;
using BOBS_Backend.Repository.SearchImplementations;
using System.Runtime.InteropServices;

namespace BOBS_Backend.Repository.Implementations.OrderImplementations
{

    public class OrderRepository : IOrderRepository
    {
        /*
         * Order Repository contains all functions associated with Order Model
         */

        private DatabaseContext _context;
        private readonly int _ordersPerPage = 20;
        private readonly string[] OrderIncludes = { "Customer", "Address", "OrderStatus" };
        private ISearchRepository _searchRepo;

        // Set up connection to Database 
        public OrderRepository(DatabaseContext context, ISearchRepository searchRepo)
        {
            _context = context;
            _searchRepo = searchRepo;
        }



        // Find Single Order by the Order Id
        public async Task<Order> FindOrderById(long id)
        {

<<<<<<< HEAD
            string[] pass = { "Customer", "Address", "OrderStatus" };

            var order = _context.Order
                            .Where(order => order.Order_Id == id)
                            .Include(pass)
                            .First();
=======
            Order order = null;
            try
            {
                var query = FilterOrder(filterValue, searchString, inBetween, operand, negate);

                order = query.First();
            }
            catch(InvalidOperationException ex)
            {
                order = null;
            }

            
>>>>>>> 61faace6

            return order;
        }

        private ManageOrderViewModel RetrieveViewModel(string filterValue, string searchString, int pageNum, int totalPages, int[] pages, List<Order> order)
        {
            ManageOrderViewModel viewModel = new ManageOrderViewModel();

            viewModel.SearchString = searchString;
            viewModel.FilterValue = filterValue;
            viewModel.Orders = order;
            viewModel.Pages = pages;
            viewModel.HasPreviousPages = (pageNum > 1);
            viewModel.CurrentPage = pageNum;
            viewModel.HasNextPages = (pageNum < totalPages);

            return viewModel;
        }


        // Find All the Orders in the Table
        public async Task<ManageOrderViewModel> GetAllOrders(int pageNum)
        {

            ManageOrderViewModel viewModel = new ManageOrderViewModel();

            var query = (IQueryable<Order>)_searchRepo.GetBaseQuery("BOBS_Backend.Models.Order.Order");

            query = query.Include(OrderIncludes);

            var totalPages = _searchRepo.GetTotalPages(query.Count(),_ordersPerPage);

            viewModel = await RetrieveFilterViewModel(query, totalPages, pageNum, "", "");

            return viewModel;
        }


        private async Task<ManageOrderViewModel> RetrieveFilterViewModel(IQueryable<Order> filterQuery, int totalPages, int pageNum, string filterValue, string searchString) 
        {
            ManageOrderViewModel viewModel = new ManageOrderViewModel();

            var orders = filterQuery
                            .OrderBy(order => order.OrderStatus.position)
                            .ThenBy(order => order.DeliveryDate)
                            .Skip((pageNum - 1) * _ordersPerPage)
                            .Take(_ordersPerPage)
                            .ToList();

            int[] pages = _searchRepo.GetModifiedPagesArr(pageNum, totalPages);

            viewModel = RetrieveViewModel(filterValue, searchString, pageNum, totalPages, pages, orders);

            return viewModel;
        }


   
        public async Task<ManageOrderViewModel> FilterList(string filterValue, string searchString, int pageNum)
        {

            ManageOrderViewModel viewModel = new ManageOrderViewModel();
<<<<<<< HEAD
            var parameterExpression = Expression.Parameter(Type.GetType("BOBS_Backend.Models.Order.Order"), "order");
=======
            var parameterExpression = _expFunc.ReturnParameterExpression(typeof(Order), "Order");
>>>>>>> 61faace6

            var expression = _searchRepo.ReturnExpression(parameterExpression, filterValue, searchString);

            Expression<Func<Order, bool>> lambda = _expFunc.ReturnLambdaExpression<Order>(expression, parameterExpression);
         
            if (lambda == null)
            {
                int[] pages = Enumerable.Range(1, 1).ToArray();


                viewModel = RetrieveViewModel("", "", 1, 1, pages, null);
                return viewModel;
            }

            var query = (IQueryable<Order>) _searchRepo.GetBaseQuery("BOBS_Backend.Models.Order.Order");

            query = query.Include(OrderIncludes);

            var filterQuery = query.Where(lambda);

            int totalPages = _searchRepo.GetTotalPages(filterQuery.Count(), _ordersPerPage);

            viewModel = await RetrieveFilterViewModel(filterQuery, totalPages, pageNum, filterValue, searchString);
            return viewModel;

        }


        public IQueryable<Order> FilterOrder(string filterValue, string searchString)
        {

            var parameterExpression = Expression.Parameter(Type.GetType("BOBS_Backend.Models.Order.Order"), "order");

            var expression = _searchRepo.ReturnExpression(parameterExpression, filterValue, searchString);

            Expression<Func<Order, bool>> lambda = Expression.Lambda<Func<Order, bool>>(expression, parameterExpression);

            var query = (IQueryable<Order>)_searchRepo.GetBaseQuery("BOBS_Backend.Models.Order.Order");

            query = query.Include(OrderIncludes);

            var filterQuery = query.Where(lambda);

            return filterQuery;
        }

    }
}<|MERGE_RESOLUTION|>--- conflicted
+++ resolved
@@ -29,16 +29,18 @@
          * Order Repository contains all functions associated with Order Model
          */
 
-        private DatabaseContext _context;
         private readonly int _ordersPerPage = 20;
         private readonly string[] OrderIncludes = { "Customer", "Address", "OrderStatus" };
         private ISearchRepository _searchRepo;
+        private IOrderDatabaseCalls _orderDbCalls;
+        private IExpressionFunction _expFunc;
 
         // Set up connection to Database 
-        public OrderRepository(DatabaseContext context, ISearchRepository searchRepo)
+        public OrderRepository(ISearchRepository searchRepo, IOrderDatabaseCalls orderDbCalls, IExpressionFunction expFunc)
         {
-            _context = context;
             _searchRepo = searchRepo;
+            _orderDbCalls = orderDbCalls;
+            _expFunc = expFunc;
         }
 
 
@@ -46,15 +48,12 @@
         // Find Single Order by the Order Id
         public async Task<Order> FindOrderById(long id)
         {
+            string filterValue = "Order_Id";
+            string searchString = "" + id;
+            string inBetween = "";
+            string operand = "==";
+            string negate = "false";
 
-<<<<<<< HEAD
-            string[] pass = { "Customer", "Address", "OrderStatus" };
-
-            var order = _context.Order
-                            .Where(order => order.Order_Id == id)
-                            .Include(pass)
-                            .First();
-=======
             Order order = null;
             try
             {
@@ -68,7 +67,6 @@
             }
 
             
->>>>>>> 61faace6
 
             return order;
         }
@@ -95,9 +93,9 @@
 
             ManageOrderViewModel viewModel = new ManageOrderViewModel();
 
-            var query = (IQueryable<Order>)_searchRepo.GetBaseQuery("BOBS_Backend.Models.Order.Order");
+            var orderBase = _orderDbCalls.GetBaseQuery("BOBS_Backend.Models.Order.Order");
 
-            query = query.Include(OrderIncludes);
+            var query = _orderDbCalls.ReturnBaseQuery<Order>(orderBase, OrderIncludes);
 
             var totalPages = _searchRepo.GetTotalPages(query.Count(),_ordersPerPage);
 
@@ -131,11 +129,7 @@
         {
 
             ManageOrderViewModel viewModel = new ManageOrderViewModel();
-<<<<<<< HEAD
-            var parameterExpression = Expression.Parameter(Type.GetType("BOBS_Backend.Models.Order.Order"), "order");
-=======
             var parameterExpression = _expFunc.ReturnParameterExpression(typeof(Order), "Order");
->>>>>>> 61faace6
 
             var expression = _searchRepo.ReturnExpression(parameterExpression, filterValue, searchString);
 
@@ -149,12 +143,11 @@
                 viewModel = RetrieveViewModel("", "", 1, 1, pages, null);
                 return viewModel;
             }
+            var orderBase = _orderDbCalls.GetBaseQuery("BOBS_Backend.Models.Order.Order");
 
-            var query = (IQueryable<Order>) _searchRepo.GetBaseQuery("BOBS_Backend.Models.Order.Order");
+            var query = _orderDbCalls.ReturnBaseQuery<Order>(orderBase, OrderIncludes);
 
-            query = query.Include(OrderIncludes);
-
-            var filterQuery = query.Where(lambda);
+            var filterQuery = _orderDbCalls.ReturnFilterQuery<Order>(query, lambda);
 
             int totalPages = _searchRepo.GetTotalPages(filterQuery.Count(), _ordersPerPage);
 
@@ -164,20 +157,25 @@
         }
 
 
-        public IQueryable<Order> FilterOrder(string filterValue, string searchString)
+        public IQueryable<Order> FilterOrder(string filterValue, string searchString, string inBetween, string operand, string negate)
         {
+            //string filterValueTest = "Order_Id Customer.Customer_Id";
+            //string tableNameTest = "Order";
+            //var parameterExpressionTest = Expression.Parameter(typeof(Order), "order");
+            //var searchStringTest = "47&&2";
+            //var inBetweenTest = "And Or";
+            //var operandTest = "== ==";
+            //var negateTest = "false true";
 
-            var parameterExpression = Expression.Parameter(Type.GetType("BOBS_Backend.Models.Order.Order"), "order");
+            string tableName = "Order";
 
-            var expression = _searchRepo.ReturnExpression(parameterExpression, filterValue, searchString);
+            Expression<Func<Order, bool>> lambda = _expFunc.ReturnLambdaExpression<Order>(tableName, filterValue, searchString, inBetween, operand, negate);
 
-            Expression<Func<Order, bool>> lambda = Expression.Lambda<Func<Order, bool>>(expression, parameterExpression);
+            var orderBase = _orderDbCalls.GetBaseQuery("BOBS_Backend.Models.Order.Order");
 
-            var query = (IQueryable<Order>)_searchRepo.GetBaseQuery("BOBS_Backend.Models.Order.Order");
+            var query = _orderDbCalls.ReturnBaseQuery<Order>(orderBase, OrderIncludes);
 
-            query = query.Include(OrderIncludes);
-
-            var filterQuery = query.Where(lambda);
+            var filterQuery = _orderDbCalls.ReturnFilterQuery(query, lambda);
 
             return filterQuery;
         }
