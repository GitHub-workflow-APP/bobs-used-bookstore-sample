--- conflicted
+++ resolved
@@ -8,30 +8,6 @@
 
     public class Constants
     {
-<<<<<<< HEAD
-        public const string ErrorStatusYes = "Yes";
-        public const string GenreExistsStatus = "Given Genre already exists in the database";
-        public const string TypeExistsStatus = "Given Format already exists in the database";
-        public const string ConditionExistsStatus = "Given Condition already exists in the database";
-        public const string PublisherExistsStatus = "Given Publisher already exists in the database";
-        public const string BookDetailsStatusDetails = "details";
-        public const string BookDetailsStatusList = "List";
-        public const int BooksPerPage = 15;
-        public const string TextToSpeechLanguageCode = "fr-CA";
-        public const string OrderStatusDelivered = "Delivered";
-        public const string OrderStatusJustPlaced = "Just Placed";
-        public const string OrderStatusEnRoute = "En Route";
-        public const string OrderStatusPending = "Pending";
-        public const string ViewStyleDefault = "Tabular";
-        public const string SortByNamePhrase = "Name";
-        public const string SortByPricePhrase = "ItemPrice";
-        public const string SortByQuantityPhrase = "Quantity";
-        public const string SortByAuthorPhrase = "Author";
-        public const string LambdaExpressionType = "BOBS_Backend.Models.Book.Price";
-        public const string LambdaExpressionPhrase = "price";
-        public const string photosBucketName = "bookcoverpictures";
-        public const string audioBucketName = "audiosummary";
-=======
         public const int TOTAL_RESULTS = 8;
         public string ErrorStatusYes = "Yes";
         public string GenreExistsStatus = "Given Genre already exists in the database";
@@ -55,12 +31,9 @@
         public string LambdaExpressionPhrase = "price";
         public string photosBucketName = "bookcoverpictures";
         public string audioBucketName = "audiosummary";
->>>>>>> e0a6408b
         public RegionEndpoint bucketRegion = RegionEndpoint.USEast1;
-        public const string CoverPicturesCloudFrontLink = "https://dtdt6j0vhq1rq.cloudfront.net/";
-        public const string AudioFilesCloudFrontLink = "https://d3iukz826t8vlr.cloudfront.net/";
+        public string CoverPicturesCloudFrontLink = "https://dtdt6j0vhq1rq.cloudfront.net/";
+        public string AudioFilesCloudFrontLink = "https://d3iukz826t8vlr.cloudfront.net/";
         public int resize_width = 200;
-        public int resize_height = 200;
-        public const int TOTAL_RESULTS = 8;
-
-}+        public int resize_height = 200;    
+    }