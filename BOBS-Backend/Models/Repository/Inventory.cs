--- conflicted
+++ resolved
@@ -5,22 +5,17 @@
 using Amazon.S3.Transfer;
 using BOBS_Backend.Database;
 using BOBS_Backend.DataModel;
+using BOBS_Backend.Models;
 using BOBS_Backend.Models.Book;
+using BOBS_Backend.ViewModel;
 using Microsoft.AspNetCore.Hosting;
 using Microsoft.AspNetCore.Http;
 using Microsoft.EntityFrameworkCore.Internal;
-<<<<<<< HEAD
-using SixLabors.ImageSharp.Formats;
-using SixLabors.ImageSharp.Formats.Gif;
-using SixLabors.ImageSharp.Formats.Jpeg;
-using SixLabors.ImageSharp.Formats.Png;
-using SixLabors.ImageSharp.Processing;
-=======
->>>>>>> 1b031d41
 using System;
 using System.Collections.Generic;
 using System.IO;
 using System.Linq;
+using System.Reflection.Metadata.Ecma335;
 using System.Text;
 using System.Threading.Tasks;
 using SixLabors.ImageSharp;
@@ -138,7 +133,7 @@
             var hgt = Convert.ToInt32(Math.Round((decimal)(img.Height / div)));
 
             // change size of image
-            img.Mutate(x => x.Resize(new_size, hgt));
+            img.Mutate(x => x.Resize(200, hgt));
             //get the extension encoder
             IImageEncoder encoder = selectEncoder(fileExt);
             img.Save(result, encoder);
