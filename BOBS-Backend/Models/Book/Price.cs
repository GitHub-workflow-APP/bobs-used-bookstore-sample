--- conflicted
+++ resolved
@@ -22,18 +22,10 @@
         public double ItemPrice { get; set; }
 
         public int Quantity { get; set; }
-<<<<<<< HEAD
-
-=======
->>>>>>> 061c10d5
         public string UpdatedBy { get; set; }
 
         [DataType(DataType.Date)]
         [DisplayFormat(DataFormatString = "{0:MM/dd/yyyy}")]
-<<<<<<< HEAD
-
-=======
->>>>>>> 061c10d5
         public DateTime UpdatedOn { get; set; }
     }
 }