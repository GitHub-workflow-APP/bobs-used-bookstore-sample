--- conflicted
+++ resolved
@@ -51,17 +51,10 @@
                                    aria-haspopup="true" aria-expanded="false">
                                     Inventory
                                 </a>
-<<<<<<< HEAD
-                                <div class="dropdown-menu dropdown-default" aria-labelledby="navbarDropdownMenuLink-333">
-                                    <a class="dropdown-item" asp-controller="Inventory" asp-action="EditBookDetails">Add New Book</a>
-                                    <a class="dropdown-item" asp-controller="Inventory" asp-action="SearchBeta">Search Inventory</a>
-                                    <a class="dropdown-item" asp-controller="Inventory" asp-action="Dashboard">Dashboard</a>
-=======
                                 <div class="nav-background-color dropdown-menu dropdown-default" aria-labelledby="navbarDropdownMenuLink-333">
                                     <a class="dropdown-item main-color-text" asp-controller="Inventory" asp-action="EditBookDetails">Add New Book</a>
                                     <a class="dropdown-item main-color-text" asp-controller="Inventory" asp-action="Search">Search Inventory</a>
 
->>>>>>> 061c10d5
                                 </div>
                             </li>
                         }
