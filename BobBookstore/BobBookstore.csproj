--- conflicted
+++ resolved
@@ -17,10 +17,6 @@
     </PackageReference>
     <PackageReference Include="Microsoft.VisualStudio.Web.CodeGeneration.Design" Version="3.1.3" />
     <PackageReference Include="PagedList.Mvc" Version="4.5.0" />
-<<<<<<< HEAD
-=======
-    <PackageReference Include="X.PagedList.Mvc" Version="8.0.7" />
->>>>>>> 33cc9bf3
   </ItemGroup>
 
   <ItemGroup>
