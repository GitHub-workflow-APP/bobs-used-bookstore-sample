--- conflicted
+++ resolved
@@ -1,243 +1,211 @@
-﻿@model BobBookstore.Models.ViewModels.PaginationModel
-@{
-    ViewData["Title"] = "Search for books";
-}
-
-@*<head>
-    <meta charset="UTF-8">
-    <title>Book Store</title>
-    <meta name="viewport" content="width=device-width, initial-scale=1">
-    <meta name="theme-color" content="#03a6f3">
-    <link rel="stylesheet" href="~/css/bootstrap.min.css">
-    <link href="https://fonts.googleapis.com/css?family=Montserrat:200,300,400,500,600,700,800,900" rel="stylesheet">
-    <link rel="stylesheet" href="https://cdnjs.cloudflare.com/ajax/libs/font-awesome/4.7.0/css/font-awesome.min.css">
-    <link rel="stylesheet" type="text/css" href="~/css/owl.carousel.min.css">
-    <link rel="stylesheet" href="~/css/styles.css">
-</head>*@
-
-<head>
-    <meta charset="UTF-8">
-    <title>>Book Store</title>
-    <meta name="viewport" content="width=device-width, initial-scale=1.0" />
-    <meta name="theme-color" content="#03a6f3">
-    <link rel="stylesheet" href="https://dtdt6j0vhq1rq.cloudfront.net/bootstrap.min.css">
-
-    <link href="https://fonts.googleapis.com/css?family=Montserrat:200,300,400,500,600,700,800,900" rel="stylesheet">
-    <link rel="stylesheet" href="https://cdnjs.cloudflare.com/ajax/libs/font-awesome/4.7.0/css/font-awesome.min.css">
-    <link rel="stylesheet" type="text/css" href="https://dtdt6j0vhq1rq.cloudfront.net/owl.carousel.min.css">
-    <link rel="stylesheet" href="https://dtdt6j0vhq1rq.cloudfront.net/styles.css">
-
-</head>
-
-<h2>Search for Books</h2>
-
-
-<form asp-controller="Search" asp-action="Index" method="get">
-
-<<<<<<< HEAD
-    <div class="form-group mt-5">
-=======
-
-    <div class="input-group mt-5">
-
-
-        <input class="form-control" type="text" placeholder="Search by book title, author, genre ..." name="SearchString" value="@ViewBag.currentFilter" />
-        <div class="input-group-append">
-            <button type="submit" class="btn btn-primary" value="Search">Search</button>
-        </div>
-
-    </div>
-    <div class="input-group">
->>>>>>> 3f096f4e
-        <label class="col-sm-2 col-form-label">Sort By:</label>
-        <select id="selectId" class="col-2 custom-select form-control" name="SortBy" onchange="javascript:this.form.submit()">
-            <option value="Name">Name</option>
-            <option value="Genre">Genre</option>
-            <option value="Type">Type</option>
-            <option value="PriceAsc">Price (ascending)</option>
-            <option value="PriceDesc">Price (descending)</option>
-        </select>
-    </div>
-<<<<<<< HEAD
-    <div class="form-group">
-        <input class="form-control col-md-3" type="text" name="SearchString" value="@ViewBag.currentFilter" />
-        <button type="submit" class="btn btn-primary" value="Search">Search</button>
-    </div>
-
-
-
-
-
-
-=======
-
-
-
->>>>>>> 3f096f4e
-</form>
-
-@if (Model != null && Model.Count == 0)
-{
-    <h3>
-        No results found.
-    </h3>
-}
-else if (Model != null)
-{
-    <!--<div class="card-deck">
-        foreach (var item in Model.Data)
-        {
-        <div class="row">
-            <div class="col-md-4">
-                <div class="card" style="width: 400px">
-                    <img class="card-img-top" src="Html.DisplayFor(modelitem => item.Url)" alt="Book photo" style="width:10rem" />
-                    <h5 class="card-title">Html.DisplayFor(modelitem => item.BookName)</h5>
-                    <p class="card-text">Html.DisplayFor(modelitem => item.GenreName)</p>
-                    if (item.Prices.Count == 0)
-                    {
-                        <p class="card-text">None in stock</p>
-                    }
-                    else
-                    {
-                        <p class="card-text">Available from $Html.DisplayFor(modelitem => item.MinPrice)</p>
-                    }
-                    <a href="#" class="btn btn-primary">Details</a>
-                </div>
-            </div>
-        </div>
-
-        }
-    </div> -->
-    <!--
-    <table class="table table-striped table-bordered table-sm" cellspacing="0" width="100%">
-        <thead>
-            <tr>
-                <th>
-                    Title
-                </th>
-                <th>
-                    Author
-                </th>
-                <th>
-                    ISBN
-                </th>
-                <th>
-                    Genre
-                </th>
-                <th>
-                    Publisher
-                </th>
-                <th>
-                    Type
-                </th>
-                <th>
-                    Available from
-                </th>
-            </tr>
-        </thead>
-        <tbody>
-            foreach (var item in Model.Data)
-            {
-                <tr>
-                    <td>
-                        Html.DisplayFor(modelitem => item.BookName)
-                    </td>
-                    <td>
-                        Html.DisplayFor(modelitem => item.Author)
-                    </td>
-                    <td>
-                        Html.DisplayFor(modelitem => item.ISBN)
-                    </td>
-                    <td>
-                        Html.DisplayFor(modelItem => item.GenreName)
-                    </td>
-                    <td>
-                        Html.DisplayFor(modelitem => item.PublisherName)
-                    </td>
-                    <td>
-                        Html.DisplayFor(modelitem => item.TypeName)
-                    </td>
-                    if (item.Prices.Count == 0)
-                    {
-                        <td> None in stock </td>
-                    }
-                    else
-                    {
-                        <td> Available from $item.MinPrice</td>
-                    }
-
-
-                    <td>
-                        <form asp-controller="Search" asp-action="Detail" method="get">
-                            <input type="hidden" name="id" value="item.BookId" />
-                            <input type="submit" value="details" />
-                        </form>
-                    </td>
-                </tr>
-            }
-        </tbody>
-    </table> -->
-
-
-    <body>
-        <section class="static about-sec">
-            <div class="container">
-                <h2>Search Results:</h2>
-
-                <div class="recent-book-sec">
-                    <div class="row">
-
-                        @foreach (var item in Model.Data)
-                        {
-
-
-                            <div class="col-md-3">
-                                <div class="item">
-                                    <img src="@Html.DisplayFor(modelItem => item.Url)" alt="img">
-                                    <h3>@Html.DisplayFor(modelitem => item.BookName)</h3>
-                                    @if (item.Prices.Count != 0)
-                                    {
-
-                                        <h6><span class="price">$@item.MinPrice </span> </h6>
-                                    }
-                                    else
-                                    {
-                                        <h6> Out Of Stock</h6>
-                                    }
-                                    <div class="hover">
-                                        <form asp-controller="Search" asp-action="Detail" method="get">
-                                            <input type="hidden" name="id" value="@item.BookId" />
-                                            <input type="submit" value="details" />
-                                        </form>
-
-                                    </div>
-
-                                </div>
-
-                            </div>
-                        }
-                    </div>
-                </div>
-
-                <div>
-                    <ul class="pagination">
-                        @for (var i = 1; i <= (int)Math.Ceiling(Model.Count / 10.0); i++)
-                        {
-                            <li class="page-item @(i == Model.CurrentPage ? "active" : "")">
-                                <a asp-route-page="@i" asp-route-sortBy="@ViewBag.CurrentSort" asp-route-searchstring="@ViewBag.currentFilter" class="page-link">@i</a>
-                            </li>
-                        }
-                    </ul>
-                </div>
-        </section>
-
-        <script src="js/jquery.min.js"></script>
-        <script src="js/bootstrap.min.js"></script>
-        <script type="text/javascript" src="js/owl.carousel.min.js"></script>
-        <script src="js/custom.js"></script>
-    </body>
-    <br />
-
-}
-
-
+﻿@model BobBookstore.Models.ViewModels.PaginationModel
+@{
+    ViewData["Title"] = "Search for books";
+}
+
+<head>
+    <meta charset="UTF-8">
+    <title>Book Store</title>
+    <meta name="viewport" content="width=device-width, initial-scale=1">
+    <meta name="theme-color" content="#03a6f3">
+    <link rel="stylesheet" href="~/css/bootstrap.min.css">
+    <link href="https://fonts.googleapis.com/css?family=Montserrat:200,300,400,500,600,700,800,900" rel="stylesheet">
+    <link rel="stylesheet" href="https://cdnjs.cloudflare.com/ajax/libs/font-awesome/4.7.0/css/font-awesome.min.css">
+    <link rel="stylesheet" type="text/css" href="~/css/owl.carousel.min.css">
+    <link rel="stylesheet" href="~/css/styles.css">
+</head>
+
+<h2>Search for Books</h2>
+
+
+<form asp-controller="Search" asp-action="Index" method="get">
+
+
+    <div class="input-group mt-5">
+
+
+        <input class="form-control" type="text" placeholder="Search by book title, author, genre ..." name="SearchString" value="@ViewBag.currentFilter" />
+        <div class="input-group-append">
+            <button type="submit" class="btn btn-primary" value="Search">Search</button>
+        </div>
+
+    </div>
+    <div class="input-group">
+        <label class="col-sm-2 col-form-label">Sort By:</label>
+        <select id="selectId" class="col-2 custom-select form-control" name="SortBy" onchange="javascript:this.form.submit()">
+            <option value="Name">Name</option>
+            <option value="Genre">Genre</option>
+            <option value="Type">Type</option>
+            <option value="PriceAsc">Price (ascending)</option>
+            <option value="PriceDesc">Price (descending)</option>
+        </select>
+    </div>
+
+
+
+</form>
+
+@if (Model != null && Model.Count == 0)
+{
+    <h3>
+        No results found.
+    </h3>
+}
+else if (Model != null)
+{
+    <!--<div class="card-deck">
+        foreach (var item in Model.Data)
+        {
+        <div class="row">
+            <div class="col-md-4">
+                <div class="card" style="width: 400px">
+                    <img class="card-img-top" src="Html.DisplayFor(modelitem => item.Url)" alt="Book photo" style="width:10rem" />
+                    <h5 class="card-title">Html.DisplayFor(modelitem => item.BookName)</h5>
+                    <p class="card-text">Html.DisplayFor(modelitem => item.GenreName)</p>
+                    if (item.Prices.Count == 0)
+                    {
+                        <p class="card-text">None in stock</p>
+                    }
+                    else
+                    {
+                        <p class="card-text">Available from $Html.DisplayFor(modelitem => item.MinPrice)</p>
+                    }
+                    <a href="#" class="btn btn-primary">Details</a>
+                </div>
+            </div>
+        </div>
+        
+        } 
+    </div> -->
+    <!--
+    <table class="table table-striped table-bordered table-sm" cellspacing="0" width="100%">
+        <thead>
+            <tr>
+                <th>
+                    Title
+                </th>
+                <th>
+                    Author
+                </th>
+                <th>
+                    ISBN
+                </th>
+                <th>
+                    Genre
+                </th>
+                <th>
+                    Publisher
+                </th>
+                <th>
+                    Type
+                </th>
+                <th>
+                    Available from
+                </th>
+            </tr>
+        </thead>
+        <tbody>
+            foreach (var item in Model.Data)
+            {
+                <tr>
+                    <td>
+                        Html.DisplayFor(modelitem => item.BookName)
+                    </td>
+                    <td>
+                        Html.DisplayFor(modelitem => item.Author)
+                    </td>
+                    <td>
+                        Html.DisplayFor(modelitem => item.ISBN)
+                    </td>
+                    <td>
+                        Html.DisplayFor(modelItem => item.GenreName)
+                    </td>
+                    <td>
+                        Html.DisplayFor(modelitem => item.PublisherName)
+                    </td>
+                    <td>
+                        Html.DisplayFor(modelitem => item.TypeName)
+                    </td>
+                    if (item.Prices.Count == 0)
+                    {
+                        <td> None in stock </td>
+                    }
+                    else
+                    {
+                        <td> Available from $item.MinPrice</td>
+                    }
+
+
+                    <td>
+                        <form asp-controller="Search" asp-action="Detail" method="get">
+                            <input type="hidden" name="id" value="item.BookId" />
+                            <input type="submit" value="details" />
+                        </form>
+                    </td>
+                </tr>
+            }
+        </tbody>
+    </table> -->
+
+
+    <body>
+        <section class="static about-sec">
+            <div class="container">
+                <h2>Search Results:</h2>
+                
+                    <div class="recent-book-sec">
+                        <div class="row">
+
+                            @foreach (var item in Model.Data) {
+
+
+                                <div class="col-md-3">
+                                    <div class="item">
+                                        <img src="@Html.DisplayFor(modelItem => item.Url)" alt="img">
+                                        <h3>@Html.DisplayFor(modelitem => item.BookName)</h3>
+                                        @if (item.Prices.Count != 0)
+                                        {
+
+                                            <h6><span class="price">$@item.MinPrice </span> </h6>
+                                        }
+                                        else
+                                        {
+                                            <h6> Out Of Stock</h6>
+                                        }
+                                        <div class="hover">
+                                            <form asp-controller="Search" asp-action="Detail" method="get">
+                                                <input type="hidden" name="id" value="@item.BookId" />
+                                                <input type="submit" value="details" />
+                                            </form>
+
+                                        </div>
+
+                                    </div>
+
+                                </div>
+                            }
+                        </div>
+                    </div>
+                
+                <div>
+                    <ul class="pagination">
+                        @for (var i = 1; i <= (int)Math.Ceiling(Model.Count / 10.0); i++)
+                        {
+                            <li class="page-item @(i == Model.CurrentPage ? "active" : "")">
+                                <a asp-route-page="@i" asp-route-sortBy="@ViewBag.CurrentSort" asp-route-searchstring="@ViewBag.currentFilter" class="page-link">@i</a>
+                            </li>
+                        }
+                    </ul>
+                </div>
+</section>
+        
+        <script src="js/jquery.min.js"></script>
+        <script src="js/bootstrap.min.js"></script>
+        <script type="text/javascript" src="js/owl.carousel.min.js"></script>
+        <script src="js/custom.js"></script>
+    </body>
+    <br />
+
+}
+
+