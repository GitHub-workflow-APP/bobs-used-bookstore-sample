﻿using System;
using System.Collections.Generic;
using System.Linq;
using System.Threading.Tasks;
using BobBookstore.Data;
using BobBookstore.Models.Book;
using BobBookstore.Models.Carts;
using BobBookstore.Models.ViewModels;
using Microsoft.AspNetCore.Mvc;
using Microsoft.EntityFrameworkCore;

namespace BobBookstore.Controllers
{
    public class SearchController : Controller
    {
        private readonly UsedBooksContext _context;

        public SearchController(UsedBooksContext context)
        {
            _context = context;
        }
        public async Task<IActionResult> IndexAsync(string searchString)
        {

            if (!String.IsNullOrEmpty(searchString))
            {
                var prices = from p in _context.Price
                             where p.Book.Name.Contains(searchString) ||
                            p.Book.Genre.Name.Contains(searchString) ||
                            p.Book.Type.TypeName.Contains(searchString) ||
                            p.Book.ISBN.ToString().Contains(searchString)
                             select p;
                 var books = from b in _context.Book
                            where b.Name.Contains(searchString) ||
                            b.Genre.Name.Contains(searchString) ||
                            b.Type.TypeName.Contains(searchString) ||
                            b.ISBN.ToString().Contains(searchString)
                            select new BookViewModel
                            {
                                BookId = b.Book_Id,
                                BookName = b.Name,
                                ISBN = b.ISBN,
                                GenreName = b.Genre.Name,
                                TypeName = b.Type.TypeName,
                                Prices = prices.Where(p => p.Book.Book_Id == b.Book_Id).ToList()
                            };

<<<<<<< HEAD
                
=======

>>>>>>> 4a57f031
                return View(await books.ToListAsync());

            }

            return View();
        }

        public async Task<IActionResult> DetailAsync(long id)
        {
            var prices = await (from p in _context.Price where p.Book.Book_Id == id
                         join c in _context.Condition
                         on p.Condition.Condition_Id equals c.Condition_Id
                         select new Price
                         {
                             Price_Id = p.Price_Id,
                             Condition = c,
                             ItemPrice = p.ItemPrice,
                             Quantity = p.Quantity
                         }).ToListAsync();

            var book = from m in _context.Book
                       where m.Book_Id == id
                       select new BookViewModel()
                       {
                           BookName = m.Name,
                           ISBN = m.ISBN,
                           GenreName = m.Genre.Name,
                           TypeName = m.Type.TypeName,
                           Url = m.Back_Url,
                           Prices = prices,
                           BookId=m.Book_Id
                       };

            return View(await book.FirstOrDefaultAsync());
        }

        public async Task<IActionResult> AddtoCartitem(long bookid, long priceid)
        {
            var book = _context.Book.Find(bookid);
            var price = _context.Price.Find(priceid);
            var cartId = HttpContext.Request.Cookies["CartId"];
            var cart = _context.Cart.Find(Convert.ToInt32(cartId));

            var cartItem = new CartItem() { Book = book, Price = price, Cart = cart };

            _context.Add(cartItem);
            _context.SaveChanges();
            var stringBookid = Convert.ToString(bookid);
            return RedirectToAction("Detail","Search",new { @id = bookid });
        }
    }
}<|MERGE_RESOLUTION|>--- conflicted
+++ resolved
@@ -45,11 +45,8 @@
                                 Prices = prices.Where(p => p.Book.Book_Id == b.Book_Id).ToList()
                             };
 
-<<<<<<< HEAD
                 
-=======
 
->>>>>>> 4a57f031
                 return View(await books.ToListAsync());
 
             }
