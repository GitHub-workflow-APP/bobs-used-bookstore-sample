--- conflicted
+++ resolved
@@ -1,4 +1,3 @@
-<<<<<<< HEAD
 ﻿<Project Sdk="Microsoft.NET.Sdk">
 
     <PropertyGroup>
@@ -8,41 +7,6 @@
     <ItemGroup>
         <PackageReference Include="AWSSDK.CostExplorer" Version="3.7.103.42" />
         <PackageReference Include="AWSSDK.Polly" Version="3.7.1.15" />
-        <PackageReference Include="AWSSDK.Rekognition" Version="3.7.1.21" />
-        <PackageReference Include="AWSSDK.S3" Version="3.7.8.13" />
-        <PackageReference Include="AWSSDK.SecretsManager" Version="3.7.1.4" />
-        <PackageReference Include="AWSSDK.SimpleEmailV2" Version="3.7.1.116" />
-        <PackageReference Include="Microsoft.Build" Version="17.2.0" />
-        <PackageReference Include="Microsoft.EntityFrameworkCore" Version="6.0.6" />
-        <PackageReference Include="Microsoft.EntityFrameworkCore.Design" Version="6.0.6">
-            <PrivateAssets>all</PrivateAssets>
-            <IncludeAssets>runtime; build; native; contentfiles; analyzers; buildtransitive</IncludeAssets>
-        </PackageReference>
-        <PackageReference Include="Microsoft.EntityFrameworkCore.SqlServer" Version="6.0.6" />
-        <PackageReference Include="Microsoft.EntityFrameworkCore.Tools" Version="6.0.6">
-            <PrivateAssets>all</PrivateAssets>
-            <IncludeAssets>runtime; build; native; contentfiles; analyzers; buildtransitive</IncludeAssets>
-        </PackageReference>
-        <PackageReference Include="Microsoft.Extensions.Configuration" Version="5.0.0" />
-        <PackageReference Include="Microsoft.Extensions.Configuration.Json" Version="5.0.0" />
-        <PackageReference Include="Microsoft.VisualStudio.Web.CodeGeneration.Design" Version="5.0.2" />
-        <PackageReference Include="SixLabors.ImageSharp" Version="2.1.3" />
-        <PackageReference Include="System.Linq.Expressions" Version="4.3.0" />
-    </ItemGroup>
-
-    <ItemGroup>
-      <ProjectReference Include="..\Bookstore.Domain\Bookstore.Domain.csproj" />
-    </ItemGroup>
-
-</Project>
-=======
-﻿<Project Sdk="Microsoft.NET.Sdk">
-
-    <PropertyGroup>
-		<TargetFramework>net6.0</TargetFramework>
-    </PropertyGroup>
-
-    <ItemGroup>
         <PackageReference Include="AWSSDK.Rekognition" Version="3.7.1.21" />
         <PackageReference Include="AWSSDK.S3" Version="3.7.8.13" />
         <PackageReference Include="AWSSDK.SecretsManager" Version="3.7.1.4" />
@@ -68,5 +32,4 @@
       <ProjectReference Include="..\Bookstore.Domain\Bookstore.Domain.csproj" />
     </ItemGroup>
 
-</Project>
->>>>>>> f463dabc
+</Project>