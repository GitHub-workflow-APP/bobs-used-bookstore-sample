--- conflicted
+++ resolved
@@ -1,147 +1,3 @@
-<<<<<<< HEAD
-﻿using Bookstore.Domain;
-using Bookstore.Domain.Books;
-using Microsoft.EntityFrameworkCore;
-using System.Linq;
-using System.Threading.Tasks;
-
-namespace Bookstore.Data.Repositories
-{
-    public class BookRepository : IBookRepository
-    {
-        private readonly ApplicationDbContext dbContext;
-
-        public BookRepository(ApplicationDbContext dbContext)
-        {
-            this.dbContext = dbContext;
-        }
-
-        async Task<Book> IBookRepository.GetAsync(int id)
-        {
-            return await dbContext.Book
-                .Include(x => x.Genre)
-                .Include(y => y.Publisher)
-                .Include(x => x.BookType)
-                .Include(x => x.Condition)
-                .SingleAsync(x => x.Id == id);
-        }
-
-        async Task<IPaginatedList<Book>> IBookRepository.ListAsync(BookFilters filters, int pageIndex, int pageSize)
-        {
-            var query = dbContext.Book.AsQueryable();
-
-            if (!string.IsNullOrWhiteSpace(filters.Name))
-            {
-                query = query.Where(x => x.Name.Contains(filters.Name));
-            }
-
-            if (!string.IsNullOrWhiteSpace(filters.Author))
-            {
-                query = query.Where(x => x.Author.Contains(filters.Author));
-            }
-
-            if (filters.ConditionId.HasValue)
-            {
-                query = query.Where(x => x.ConditionId == filters.ConditionId);
-            }
-
-            if (filters.BookTypeId.HasValue)
-            {
-                query = query.Where(x => x.BookTypeId == filters.BookTypeId);
-            }
-
-            if (filters.GenreId.HasValue)
-            {
-                query = query.Where(x => x.GenreId == filters.GenreId);
-            }
-
-            if (filters.PublisherId.HasValue)
-            {
-                query = query.Where(x => x.PublisherId == filters.PublisherId);
-            }
-
-            if (filters.LowStock)
-            {
-                query = query.Where(x => x.Quantity <= Book.LowBookThreshold);
-            }
-
-            query = query
-                .Include(x => x.Genre)
-                .Include(x => x.Publisher)
-                .Include(x => x.BookType)
-                .Include(x => x.Condition);
-
-            var result = new PaginatedList<Book>(query, pageIndex, pageSize);
-
-            await result.PopulateAsync();
-
-            return result;
-        }
-
-        async Task<IPaginatedList<Book>> IBookRepository.ListAsync(string searchString, string sortBy, int pageIndex, int pageSize)
-        {
-            var query = dbContext.Book.AsQueryable();
-
-            if (!string.IsNullOrWhiteSpace(searchString))
-            {
-                query = query.Where(x => x.Name.Contains(searchString) ||
-                                         x.Genre.Text.Contains(searchString) ||
-                                         x.BookType.Text.Contains(searchString) ||
-                                         x.ISBN.Contains(searchString) ||
-                                         x.Publisher.Text.Contains(searchString));
-            };
-
-            query = sortBy switch
-            {
-                "Name" => query.OrderBy(x => x.Name),
-                "PriceAsc" => query.OrderBy(x => x.Price),
-                "PriceDesc" => query.OrderByDescending(x => x.Price),
-                _ => query.OrderBy(x => x.Name),
-            };
-
-            var result = new PaginatedList<Book>(query, pageIndex, pageSize);
-
-            await result.PopulateAsync();
-
-            return result;
-        }
-
-        async Task IBookRepository.AddAsync(Book book)
-        {
-            await dbContext.AddAsync(book);
-        }
-
-        async Task IBookRepository.UpdateAsync(Book book)
-        {
-            var existing = await dbContext.Book.FindAsync(book.Id);
-
-            dbContext.Entry(existing).CurrentValues.SetValues(book);
-
-            if (string.IsNullOrWhiteSpace(book.CoverImageUrl))
-            {
-                dbContext.Entry(existing).Property(x => x.CoverImageUrl).IsModified = false;
-            }
-        }
-
-        async Task IBookRepository.SaveChangesAsync()
-        {
-            await dbContext.SaveChangesAsync();
-        }
-
-        public async Task<BookStatistics> GetStatisticsAsync()
-        {
-            return await dbContext.Book
-                .GroupBy(x => 1)
-                .Select(x => new BookStatistics
-                {
-                    LowStock = x.Count(y => y.Quantity > 0 && y.Quantity < Book.LowBookThreshold),
-                    OutOfStock = x.Count(y => y.Quantity == 0),
-                    StockTotal = x.Count()
-                }).SingleOrDefaultAsync();
-        }
-    }
-}
-=======
 ﻿using Bookstore.Domain;
 using Bookstore.Domain.Books;
 using Microsoft.EntityFrameworkCore;
@@ -283,5 +139,4 @@
                 }).SingleOrDefaultAsync();
         }
     }
-}
->>>>>>> f463dabc
+}