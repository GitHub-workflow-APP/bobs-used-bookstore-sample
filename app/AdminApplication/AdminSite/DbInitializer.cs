--- conflicted
+++ resolved
@@ -1,8 +1,5 @@
 ﻿using Amazon.S3;
 using Amazon.S3.Transfer;
-<<<<<<< HEAD
-using System.IO;
-=======
 using DataAccess.Data;
 using DataModels.Books;
 using Microsoft.Extensions.Configuration;
@@ -10,14 +7,11 @@
 using System.IO;
 using System.Linq;
 using Type = DataModels.Books.Type;
->>>>>>> 116f08be
 
 namespace AdminSite
 {
     public static class DbInitializer
     {
-<<<<<<< HEAD
-=======
         public static void Initialize(ApplicationDbContext context, string bucketName, string cdnDomain, string path)
         {
             context.Database.EnsureCreated();
@@ -103,7 +97,6 @@
 
         }
 
->>>>>>> 116f08be
         public static string uploadToS3(string bucketName, string cdnDomain, string path, string bookCover)
         {
             IAmazonS3 S3Client = new AmazonS3Client();
