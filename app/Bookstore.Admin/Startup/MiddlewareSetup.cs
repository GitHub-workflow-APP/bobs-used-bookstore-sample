--- conflicted
+++ resolved
@@ -11,26 +11,12 @@
     {
         public static async Task<WebApplication> ConfigureMiddlewareAsync(this WebApplication app)
         {
-<<<<<<< HEAD
-            //app.UseForwardedHeaders(new ForwardedHeadersOptions
-            //{
-            //    ForwardedHeaders = ForwardedHeaders.XForwardedFor | ForwardedHeaders.XForwardedProto
-            //});
-
-            //app.UseForwardedHeaders();
-
-=======
->>>>>>> d6369a4d
             app.Use((context, next) =>
             {
                 context.Request.Scheme = "https";
                 return next(context);
             });
-<<<<<<< HEAD
-
-=======
             
->>>>>>> d6369a4d
             if (app.Environment.IsDevelopment())
             {
                 app.UseDeveloperExceptionPage();
