using System;
using System.Text.Json;
using System.Threading.Tasks;
using Amazon.Extensions.NETCore.Setup;
using Amazon.Polly;
using Amazon.Rekognition;
using Amazon.S3;
using Amazon.SecretsManager;
using Amazon.SecretsManager.Model;
using DataAccess.Data;
using DataAccess.Repository.Implementation;
using DataAccess.Repository.Implementation.InventoryImplementation;
using DataAccess.Repository.Implementation.SearchImplementation;
using DataAccess.Repository.Interface;
using DataAccess.Repository.Interface.Implementations;
using DataAccess.Repository.Interface.InventoryInterface;
using DataAccess.Repository.Interface.SearchImplementations;
using DataModels.AdminUser;
using Microsoft.AspNetCore.Builder;
using Microsoft.AspNetCore.Hosting;
using Microsoft.AspNetCore.Http;
using Microsoft.Data.SqlClient;
using Microsoft.EntityFrameworkCore;
using Microsoft.Extensions.Configuration;
using Microsoft.Extensions.DependencyInjection;
using Microsoft.Extensions.Hosting;
using Microsoft.Extensions.Logging;

namespace CustomerSite
{
    public class Startup
    {
        public Startup(IConfiguration configuration, IWebHostEnvironment env)
        {
            Configuration = configuration;
            CurrentEnvironment = env;
            _ = (Configuration as IConfigurationRoot).GetDebugView();
        }

        public IConfiguration Configuration { get; }

        private IWebHostEnvironment CurrentEnvironment { get; set; }

        // This method gets called by the runtime. Use this method to add services to the container.
        public async Task ConfigureServices(IServiceCollection services)
        {
            services.AddControllersWithViews();

            var awsOptions = Configuration.GetAWSOptions();
            services.AddDefaultAWSOptions(awsOptions);

            services.AddCognitoIdentity();
            services.AddRazorPages();

<<<<<<< HEAD
            var connectionString =
                CurrentEnvironment.IsDevelopment()
                    ? Configuration.GetConnectionString("BobsBookstoreContextConnection")
                    : await GetConnectionStringAsync(awsOptions);
=======
            var connectionString = Configuration.GetConnectionString("BookstoreDbDefaultConnection");

            if (!CurrentEnvironment.IsDevelopment())
            {
                connectionString = GetConnectionString(awsOptions);
            }
>>>>>>> 8e8c2263

            services.AddDbContext<ApplicationDbContext>(options => options.UseSqlServer(connectionString));

            services.AddAWSService<IAmazonS3>();
            services.AddAWSService<IAmazonPolly>();
            services.AddAWSService<IAmazonRekognition>();

            services.AddScoped(typeof(IGenericRepository<>), typeof(GenericRepository<>));

            services.AddTransient<IBookSearch, BookSearchRepository>();
            services.AddTransient<IPriceSearch, PriceSearchRepository>();
            services.AddTransient<IInventory, Inventory>();
            services.AddTransient<IRekognitionNPollyRepository, RekognitionNPollyRepository>();
            services.AddTransient<ISearchRepository, SearchRepository>();
            services.AddTransient<ISearchDatabaseCalls, SearchDatabaseCalls>();

            services.AddAutoMapper(typeof(Startup));

            services.AddSession();
            services.AddSingleton<IHttpContextAccessor, HttpContextAccessor>();
        }

        // This method gets called by the runtime. Use this method to configure the HTTP request pipeline.
        public void Configure(IApplicationBuilder app, IWebHostEnvironment env)
        {
            if (env.IsDevelopment())
            {
                app.UseDeveloperExceptionPage();
            }
            else
            {
                app.UseExceptionHandler("/Home/Error");
                // The default HSTS value is 30 days. You may want to change this for production scenarios, see https://aka.ms/aspnetcore-hsts.
                app.UseHsts();
            }

            app.UseSession();
            app.UseHttpsRedirection();
            app.UseStaticFiles();
            app.UseRouting();
            app.UseAuthentication();
            app.UseAuthorization();

            app.UseEndpoints(endpoints =>
            {
                endpoints.MapControllerRoute(
                    "default",
                    "{controller=Home}/{action=Index}/{id?}");
                endpoints.MapRazorPages();
            });
        }

        private async Task<string> GetConnectionStringAsync(AWSOptions awsOptions)
        {
            var connString = Configuration.GetConnectionString("BookstoreDbDefaultConnection");
            try
            {
                Console.WriteLine("Non-development mode, building connection string for SQL Server");

                //take the db details from secret manager
                var secretsClient = awsOptions.CreateServiceClient<IAmazonSecretsManager>();
                var response = await secretsClient.GetSecretValueAsync(new GetSecretValueRequest
                {
                    SecretId = Configuration.GetValue<string>("dbsecretsname")
                });

                var dbSecrets = JsonSerializer.Deserialize<DbSecrets>(response.SecretString, new JsonSerializerOptions
                {
                    PropertyNameCaseInsensitive = true
                });

                var partialConnString = string.Format(connString, dbSecrets.Host, dbSecrets.Port);

                var builder = new SqlConnectionStringBuilder(partialConnString)
                {
                    UserID = dbSecrets.Username,
                    Password = dbSecrets.Password
                };

                return builder.ConnectionString;
            }
            catch (AmazonSecretsManagerException e)
            {
                Console.WriteLine(
                    $"Failed to read secret {Configuration.GetValue<string>("DbSecretsParameterName")}, error {e.Message}, inner {e.InnerException.Message}");
                throw;
            }
            catch (JsonException e)
            {
                Console.WriteLine(
                    $"Failed to parse content for secret {Configuration.GetValue<string>("DbSecretsParameterName")}, error {e.Message}");
                throw;
            }
        }
    }
}<|MERGE_RESOLUTION|>--- conflicted
+++ resolved
@@ -52,19 +52,10 @@
             services.AddCognitoIdentity();
             services.AddRazorPages();
 
-<<<<<<< HEAD
             var connectionString =
                 CurrentEnvironment.IsDevelopment()
                     ? Configuration.GetConnectionString("BobsBookstoreContextConnection")
                     : await GetConnectionStringAsync(awsOptions);
-=======
-            var connectionString = Configuration.GetConnectionString("BookstoreDbDefaultConnection");
-
-            if (!CurrentEnvironment.IsDevelopment())
-            {
-                connectionString = GetConnectionString(awsOptions);
-            }
->>>>>>> 8e8c2263
 
             services.AddDbContext<ApplicationDbContext>(options => options.UseSqlServer(connectionString));
 
